--- conflicted
+++ resolved
@@ -8212,9 +8212,6 @@
 		<Crop x="0" y="0" width="-8" height="0"/>
 		<Sensor black="800" white="16300"/>
 	</Camera>
-<<<<<<< HEAD
-	<Camera make="Sinar Photography AG" model="Sinar Hy6/ Sinarback eXact" mode="dng" supported="no"><!-- no samples -->
-=======
 	<Camera make="SONY" model="ZV-E10">
 		<ID make="Sony" model="ZV-E10">Sony ZV-E10</ID>
 		<CFA width="2" height="2">
@@ -8226,8 +8223,7 @@
 		<Crop x="0" y="0" width="-22" height="0"/>
 		<Sensor black="512" white="16383"/>
 	</Camera>
-	<Camera make="Sinar Photography AG" model="Sinar Hy6/ Sinarback eXact" mode="dng">
->>>>>>> 9e78948f
+	<Camera make="Sinar Photography AG" model="Sinar Hy6/ Sinarback eXact" mode="dng" supported="no"><!-- no samples -->
 		<ID make="Sinar" model="Hy6">Sinar Hy6</ID>
 		<CFA width="2" height="2">
 			<Color x="0" y="0">RED</Color>
