--- conflicted
+++ resolved
@@ -398,11 +398,7 @@
       - if: inputs.flavor == 'CodeQLAnalysis'
         name: Perform CodeQL static analysis
         uses: github/codeql-action/analyze@v2
-<<<<<<< HEAD
-      - if: inputs.flavor == 'SonarCloudStaticAnalysis' && github.repository == 'darktable-org/rawspeed' && github.event_name != 'pull_request' && github.ref_type == 'branch' && github.ref_name == 'stable'
-=======
       - if: inputs.flavor == 'SonarCloudStaticAnalysis'
->>>>>>> 086c0d0e
         name: Perform SonarCloud static analysis
         env:
           SONAR_SERVER_URL: "https://sonarcloud.io"
